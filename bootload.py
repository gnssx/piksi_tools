#!/usr/bin/env python
#
# Bootloader for the Swift Navigation Piksi GPS Receiver
#
# Copyright (C) 2010 Gareth McMullin <gareth@blacksphere.co.nz>
# Copyright (C) 2011 Piotr Esden-Tempski <piotr@esden.net>
# Copyright (C) 2013-2014 Swift Navigation Inc <www.swift-nav.com>
#
# Contacts: Colin Beighley <colin@swift-nav.com>
#           Fergus Noble <fergus@swift-nav.com>
#
# Based on luftboot, a bootloader for the Paparazzi UAV project.
#
# This source is subject to the license found in the file 'LICENSE' which must
# be be distributed together with this source. All other rights reserved.
#
# THIS CODE AND INFORMATION IS PROVIDED "AS IS" WITHOUT WARRANTY OF ANY KIND,
# EITHER EXPRESSED OR IMPLIED, INCLUDING BUT NOT LIMITED TO THE IMPLIED
# WARRANTIES OF MERCHANTABILITY AND/OR FITNESS FOR A PARTICULAR PURPOSE.

import sbp_piksi as ids
import time
import struct

class Bootloader():

  def __init__(self, link):
    self.stopped = False
    self.handshake_received = False
    self.version = None
    self.link = link
    self.link.add_callback(ids.BOOTLOADER_HANDSHAKE,self._handshake_callback)

  def __del__(self):
    if not self.stopped:
      self.stop()

  def stop(self):
    self.stopped = True
    self.link.rm_callback(ids.BOOTLOADER_HANDSHAKE, self._handshake_callback)

  def _handshake_callback(self, data):
    if len(data)==1 and struct.unpack('B', data[0])==0:
      # == v0.1 of the bootloader, returns hardcoded version number 0.
      self.version = "v0.1"
    else:
      # > v0.1 of the bootloader, returns git commit string.
      self.version = data[:]
    self.handshake_received = True

  def wait_for_handshake(self, timeout=None):
    if timeout:
      t0 = time.time()
    self.handshake_received = False
    while not self.handshake_received:
      time.sleep(0.1)
      if timeout:
        if time.time()-timeout > t0:
          return False
    return True

  def reply_handshake(self):
    self.link.send_message(ids.BOOTLOADER_HANDSHAKE, '\x00')

  def jump_to_app(self):
    self.link.send_message(ids.BOOTLOADER_JUMP_TO_APP, '\x00')

if __name__ == "__main__":
  import argparse
  import thread
  import sys
  from intelhex import IntelHex
  import serial_link
  import flash
  parser = argparse.ArgumentParser(description='Piksi Bootloader')
  parser.add_argument("file",
                      help="the Intel hex file to write to flash.")
  parser.add_argument('-m', '--m25',
                      help='write the file to the M25 (FPGA) flash.',
                      action="store_true")
  parser.add_argument('-s', '--stm',
                      help='write the file to the STM flash.',
                      action="store_true")
  parser.add_argument('-e', '--erase',
                      help='erase sectors 1-11 of the STM flash.',
                      action="store_true")
  parser.add_argument('-p', '--port',
                      default=[serial_link.DEFAULT_PORT], nargs=1,
                      help='specify the serial port to use.')
  parser.add_argument("-b", "--baud",
                      default=[serial_link.DEFAULT_BAUD], nargs=1,
                      help="specify the baud rate to use.")
  parser.add_argument("-f", "--ftdi",
                      help="use pylibftdi instead of pyserial.",
                      action="store_true")
  args = parser.parse_args()
  serial_port = args.port[0]
  baud = args.baud[0]
  if args.stm and args.m25:
    parser.error("Only one of -s or -m options may be chosen")
    sys.exit(2)
  elif not args.stm and not args.m25:
    parser.error("One of -s or -m options must be chosen")
    sys.exit(2)
  if args.erase and not args.stm:
    parser.error("The -e option requires the -s option to also be chosen")
  ihx = IntelHex(args.file)

<<<<<<< HEAD
  # Create serial link with device.
  found_device = False
  wait_count = -1
  while not found_device:
=======
  # Create serial link with device
  print "Waiting for device to be plugged in ...",
  sys.stdout.flush()
  link = None
  while not link:
>>>>>>> e5697299
    try:
      link = serial_link.SerialLink(serial_port, baud=baud, use_ftdi=args.ftdi,
                                    print_unhandled = False)
    except KeyboardInterrupt:
<<<<<<< HEAD
      # Clean up and exit.
      link.close()
      sys.exit()
    except OSError:
      # No device with name serial_port found.
      print ' ' + chr(3), # Clear line.
      print "\rWaiting for device '%s' to be plugged in " % serial_port,
      for i in range(wait_count-33, 0, -33):
        sys.stdout.write('.')
      wait_count = (wait_count + 1) % 132
      sys.stdout.flush()
      time.sleep(0.01)
    except:
      import traceback
      traceback.print_exc()
      sys.exit()
  if wait_count >= 0:
    print
  print "Link successfully created with device: '%s'." % serial_port
=======
      if link:
        link.close()
      sys.exit()
    except:
      time.sleep(0.01)
  print "link successfully created."
>>>>>>> e5697299

  # Reset device if the payload is running.
  link.send_message(ids.RESET, '')

  # Add print callback.
  time.sleep(0.2)
  link.add_callback(ids.PRINT, serial_link.default_print_callback)

  # Tell Bootloader we want to write to the flash.
  piksi_bootloader = Bootloader(link)
  print "Waiting for bootloader handshake message from Piksi ...",
  sys.stdout.flush()
  try:
    piksi_bootloader.wait_for_handshake()
  except KeyboardInterrupt:
    # Clean up and exit.
    piksi_bootloader.stop()
    link.close()
    sys.exit()
  piksi_bootloader.reply_handshake()
  print "received."
  print "Piksi Onboard Bootloader Version:", piksi_bootloader.version

<<<<<<< HEAD
  # Catch all other errors and exit cleanly.
  try:
=======
  try:

>>>>>>> e5697299
    if args.stm:
      piksi_flash = flash.Flash(link, flash_type="STM")
    elif args.m25:
      piksi_flash = flash.Flash(link, flash_type="M25")

<<<<<<< HEAD
    piksi_flash.write_ihx(ihx, sys.stdout, mod_print = 0x10)

    print "Bootloader jumping to application"
    piksi_bootloader.jump_to_app()

    piksi_flash.stop()
    piksi_bootloader.stop()
  except:
    import traceback
    traceback.print_exc()
  finally:
    # Clean up and exit.
    if not piksi_bootloader.stopped:
      piksi_bootloader.stop()
    try:
      if not piksi_flash.stopped:
        piksi_flash.stop()
    except NameError:
      pass
    link.close()
    sys.exit()
=======
    if args.erase:
      for s in range(1,12):
        print "\rErasing STM Sector", s,
        sys.stdout.flush()
        piksi_flash.erase_sector(s)
      print

    piksi_flash.write_ihx(ihx, sys.stdout, mod_print = 0x10)

  except KeyboardInterrupt:
    print
    link.close()
    sys.exit()

  print "Bootloader jumping to application"
  piksi_bootloader.jump_to_app()

  piksi_flash.stop()
  piksi_bootloader.stop()

  # Clean up and exit
  link.close()
  sys.exit()
>>>>>>> e5697299
<|MERGE_RESOLUTION|>--- conflicted
+++ resolved
@@ -106,25 +106,17 @@
     parser.error("The -e option requires the -s option to also be chosen")
   ihx = IntelHex(args.file)
 
-<<<<<<< HEAD
   # Create serial link with device.
   found_device = False
+  link = None
   wait_count = -1
-  while not found_device:
-=======
-  # Create serial link with device
-  print "Waiting for device to be plugged in ...",
-  sys.stdout.flush()
-  link = None
   while not link:
->>>>>>> e5697299
     try:
       link = serial_link.SerialLink(serial_port, baud=baud, use_ftdi=args.ftdi,
                                     print_unhandled = False)
     except KeyboardInterrupt:
-<<<<<<< HEAD
-      # Clean up and exit.
-      link.close()
+      if link:
+        link.close()
       sys.exit()
     except OSError:
       # No device with name serial_port found.
@@ -142,14 +134,6 @@
   if wait_count >= 0:
     print
   print "Link successfully created with device: '%s'." % serial_port
-=======
-      if link:
-        link.close()
-      sys.exit()
-    except:
-      time.sleep(0.01)
-  print "link successfully created."
->>>>>>> e5697299
 
   # Reset device if the payload is running.
   link.send_message(ids.RESET, '')
@@ -173,19 +157,20 @@
   print "received."
   print "Piksi Onboard Bootloader Version:", piksi_bootloader.version
 
-<<<<<<< HEAD
   # Catch all other errors and exit cleanly.
   try:
-=======
-  try:
-
->>>>>>> e5697299
     if args.stm:
       piksi_flash = flash.Flash(link, flash_type="STM")
     elif args.m25:
       piksi_flash = flash.Flash(link, flash_type="M25")
 
-<<<<<<< HEAD
+    if args.erase:
+      for s in range(1,12):
+        print "\rErasing STM Sector", s,
+        sys.stdout.flush()
+        piksi_flash.erase_sector(s)
+      print
+
     piksi_flash.write_ihx(ihx, sys.stdout, mod_print = 0x10)
 
     print "Bootloader jumping to application"
@@ -207,28 +192,3 @@
       pass
     link.close()
     sys.exit()
-=======
-    if args.erase:
-      for s in range(1,12):
-        print "\rErasing STM Sector", s,
-        sys.stdout.flush()
-        piksi_flash.erase_sector(s)
-      print
-
-    piksi_flash.write_ihx(ihx, sys.stdout, mod_print = 0x10)
-
-  except KeyboardInterrupt:
-    print
-    link.close()
-    sys.exit()
-
-  print "Bootloader jumping to application"
-  piksi_bootloader.jump_to_app()
-
-  piksi_flash.stop()
-  piksi_bootloader.stop()
-
-  # Clean up and exit
-  link.close()
-  sys.exit()
->>>>>>> e5697299
