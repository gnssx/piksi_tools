--- conflicted
+++ resolved
@@ -672,18 +672,7 @@
 def main():
 
     args = get_args()
-<<<<<<< HEAD
-
-    port = args.port[0]
-    baud = args.baud[0]
-
-    if args.tcp:
-        selected_driver = get_tcp_driver(port)
-    else:
-        selected_driver = serial_link.get_driver(args.ftdi, port, baud)
-=======
     selected_driver = serial_link.get_base_args_driver(args)
->>>>>>> bdb44a61
 
     # Driver with context
     with selected_driver as driver:
