#!/usr/bin/env python
# Copyright (C) 2011-2014, 2016 Swift Navigation Inc.
# Contact: Fergus Noble <fergus@swift-nav.com>
#          Pasi Miettinen <pasi.miettinen@exafore.com>
#
# This source is subject to the license found in the file 'LICENSE' which must
# be be distributed together with this source. All other rights reserved.
#
# THIS CODE AND INFORMATION IS PROVIDED "AS IS" WITHOUT WARRANTY OF ANY KIND,
# EITHER EXPRESSED OR IMPLIED, INCLUDING BUT NOT LIMITED TO THE IMPLIED
# WARRANTIES OF MERCHANTABILITY AND/OR FITNESS FOR A PARTICULAR PURPOSE.

import sys
import time
from collections import defaultdict, deque
import threading
from pyface.api import GUI
from chaco.api import ArrayPlotData, Plot
from chaco.tools.api import LegendTool
from enable.api import ComponentEditor
from sbp.tracking import SBP_MSG_MEASUREMENT_STATE, SBP_MSG_TRACKING_STATE
from traits.api import Bool, Dict, Instance, List
from traitsui.api import HGroup, Item, Spring, VGroup, View

from piksi_tools.acq_results import SNR_THRESHOLD
from piksi_tools.console.gui_utils import CodeFiltered
from piksi_tools.console.utils import (code_is_glo,
                                       code_is_sbas,
                                       code_is_bds,
                                       code_is_galileo,
                                       code_is_qzss,
                                       code_to_str)

NUM_POINTS = 200
TRK_RATE = 2.0

GLO_FCN_OFFSET = 8
# These colors should be distinguishable from eachother
color_dict = {
    '(0, 1)': 0xe58a8a,
    '(0, 2)': 0x664949,
    '(0, 3)': 0x590c00,
    '(0, 4)': 0xcc4631,
    '(0, 5)': 0xe56c1c,
    '(0, 6)': 0x4c2a12,
    '(0, 7)': 0x996325,
    '(0, 8)': 0xf2b774,
    '(0, 9)': 0xffaa00,
    '(0, 10)': 0xccb993,
    '(0, 11)': 0x997a00,
    '(0, 12)': 0x4c4700,
    '(0, 13)': 0xd0d94e,
    '(0, 14)': 0xaaff00,
    '(0, 15)': 0x4ea614,
    '(0, 16)': 0x123306,
    '(0, 17)': 0x18660c,
    '(0, 18)': 0x6e9974,
    '(0, 19)': 0x8ae6a2,
    '(0, 20)': 0x00ff66,
    '(0, 21)': 0x57f2e8,
    '(0, 22)': 0x1f7980,
    '(0, 23)': 0x263e40,
    '(0, 24)': 0x004d73,
    '(0, 25)': 0x37abe6,
    '(0, 26)': 0x7790a6,
    '(0, 27)': 0x144ea6,
    '(0, 28)': 0x263040,
    '(0, 29)': 0x152859,
    '(0, 30)': 0x1d39f2,
    '(0, 31)': 0x828ed9,
    '(0, 32)': 0x000073,
    '(0, 33)': 0x000066,
    '(0, 34)': 0x8c7aff,
    '(0, 35)': 0x1b0033,
    '(0, 36)': 0xd900ca,
    '(0, 37)': 0x730e6c,
}


def get_color(key):
    code, sat = key

    # reuse palatte for glo signals
    if code_is_glo(code):
        sat += GLO_FCN_OFFSET
    elif code_is_sbas(code):
        sat -= 120
    elif code_is_qzss(code):
        sat -= 193
    if sat > 37:
        sat = sat % 37
    key = str((0, sat))
    color = color_dict.get(key, 0xff0000)
    return color


def get_label(key, extra):
    code, sat = key
    lbl = '{code} '.format(code=code_to_str(code))

    if code_is_glo(code):
        lbl += 'F{sat:0=+3d}'.format(sat=sat)
        if sat in extra:
            lbl += ' R{slot:02d}'.format(slot=extra[sat])
    elif code_is_sbas(code):
        lbl += 'S{sat:3d}'.format(sat=sat)
    elif code_is_bds(code):
        lbl += 'C{sat:02d}'.format(sat=sat)
    elif code_is_qzss(code):
        lbl += 'J{sat:3d}'.format(sat=sat)
    elif code_is_galileo(code):
        lbl += 'E{sat:02d}'.format(sat=sat)
    else:
        lbl += 'G{sat:02d}'.format(sat=sat)

    return lbl


class TrackingView(CodeFiltered):
    python_console_cmds = Dict()
    legend_visible = Bool()
    plot = Instance(Plot)
    plots = List()
    plot_data = Instance(ArrayPlotData)

    traits_view = View(
        VGroup(
            Item(
                'plot',
                editor=ComponentEditor(bgcolor=(0.8, 0.8, 0.8)),
                show_label=False, ),
            HGroup(
                Spring(width=8, springy=False),
                Item('legend_visible', label="Show Legend:"),
                CodeFiltered.get_filter_group(), )))

    def clean_cn0(self, t):
        assert self.CN0_lock.locked()
        for k in list(self.CN0_dict.keys()):
            if self.CN0_age[k] < self.time[0]:
                del self.CN0_dict[k]
                del self.CN0_age[k]

    def measurement_state_callback(self, sbp_msg, **metadata):
        with self.CN0_lock:
            codes_that_came = []
            t = time.time() - self.t_init
            self.time.append(t)
            # first we loop over all the SIDs / channel keys we have stored and set 0 in for CN0
            for i, s in enumerate(sbp_msg.states):
                if code_is_glo(s.mesid.code):
                    # for Glonass satellites, store in two dictionaries FCN and SLOT
                    # so that they can both be retrieved when displaying the channel
                    if (s.mesid.sat > 90):
                        self.glo_fcn_dict[i] = s.mesid.sat - 100
<<<<<<< HEAD
                    else:
                        self.glo_slot_dict[i] = s.mesid.sat
                    sat = self.glo_fcn_dict.get(i, 0)
                else:
                    sat = s.mesid.sat
                key = (s.mesid.code, sat, i)
=======
                    sat = self.glo_fcn_dict.get(i, 0)
                    if (s.mesid.sat <= 90):
                        self.glo_slot_dict[sat] = s.mesid.sat
                else:
                    sat = s.mesid.sat
                key = (s.mesid.code, sat)
>>>>>>> 7a34d07f
                codes_that_came.append(key)
                if s.cn0 != 0:
                    self.CN0_dict[key].append(s.cn0 / 4.0)
                    self.CN0_age[key] = t
                received_code_list = getattr(self, "received_codes", [])
                if s.mesid.code not in received_code_list:
                    received_code_list.append(s.mesid.code)
                    self.received_codes = received_code_list
            for key, cno_array in list(self.CN0_dict.items()):
                if key not in codes_that_came:
                    cno_array.append(0)
            self.clean_cn0(t)
            if self.update_scheduled:
                return
            self.update_scheduled = True
        GUI.invoke_later(self.update_plot)

    def tracking_state_callback(self, sbp_msg, **metadata):
        with self.CN0_lock:
            codes_that_came = []
            t = time.time() - self.t_init
            self.time.append(t)
            # first we loop over all the SIDs / channel keys we have stored and set 0 in for CN0
            # for each SID, an array of size MAX PLOT with the history of CN0's stored
            # If there is no CN0 or not tracking for an epoch, 0 will be used
            # each array can be plotted against host_time, t
            for i, s in enumerate(sbp_msg.states):
                if code_is_glo(s.sid.code):
<<<<<<< HEAD
                    sat = s.fcn - GLO_FCN_OFFSET
                    self.glo_slot_dict[i] = s.sid.sat
                else:
                    sat = s.sid.sat
                key = (s.sid.code, sat, i)
=======
                    if (s.sid.sat > 90):
                        sat = s.sid.sat - 100
                    else:
                        sat = s.fcn - GLO_FCN_OFFSET
                    self.glo_slot_dict[sat] = s.sid.sat
                else:
                    sat = s.sid.sat
                key = (s.sid.code, sat)
>>>>>>> 7a34d07f
                codes_that_came.append(key)
                if s.cn0 != 0:
                    self.CN0_dict[key].append(s.cn0 / 4.0)
                    self.CN0_age[key] = t
                received_code_list = getattr(self, "received_codes", [])
                if s.sid.code not in received_code_list:
                    received_code_list.append(s.sid.code)
                    self.received_codes = received_code_list
            for key, cno_array in list(self.CN0_dict.items()):
                if key not in codes_that_came:
                    cno_array.append(0)
            self.clean_cn0(t)
            if self.update_scheduled:
                return
            self.update_scheduled = True
        GUI.invoke_later(self.update_plot)

    def update_plot(self):
        with self.CN0_lock:
            self.update_scheduled = False
            plot_labels = []
            plots = []
            # Update the underlying plot data from the CN0_dict for selected items
            new_plot_data = {'t': self.time}
            for k, cno_array in self.CN0_dict.items():
                key = str(k)
                # set plot data
                if (getattr(self, 'show_{}'.format(int(k[0])), True)):
                    new_plot_data[key] = cno_array
            self.plot_data.update_data(new_plot_data)
            # Remove any stale plots that got removed from the dictionary
            for each in list(self.plot.plots.keys()):
                if each not in [str(a) for a in self.CN0_dict.keys()] and each != 't':
                    try:
<<<<<<< HEAD
                        sys.stderr.write("Deleting plot: {}\n".format(each))
                        self.plot.delplot(each)
                    except KeyError:
                        sys.stderr.write("Key error while deleting plot: {}\n".format(each))
                        # pass
                    try:
                        sys.stderr.write("Deleting plot data: {}\n".format(each))
                        self.plot_data.del_data(each)
                    except KeyError:
                        sys.stderr.write("Key error while deleting plot data: {}\n".format(each))
                        # pass
=======
                        self.plot.delplot(each)
                    except KeyError:
                        pass
                    try:
                        self.plot_data.del_data(each)
                    except KeyError:
                        pass
>>>>>>> 7a34d07f
            # add/remove plot as neccesary and build legend
            for k, cno_array in self.CN0_dict.items():
                key = str(k)
                if (getattr(self, 'show_{}'.format(int(k[0])), True) and
                   not cno_array.count(0) == NUM_POINTS):
                    if key not in self.plot.plots.keys():
                        pl = self.plot.plot(('t', key), type='line',
                                            color=get_color(k), name=key)
                    else:
                        pl = self.plot.plots[key]
                    plots.append(pl)
                    plot_labels.append(get_label(k, self.glo_slot_dict))
                # if not selected or all 0, remove
                else:
                    if key in list(self.plot.plots.keys()):
                        self.plot.delplot(key)
            plots = dict(list(zip(plot_labels, plots)))
            self.plot.legend.plots = plots
<<<<<<< HEAD
            sys.stderr.write("{} {}\n".format(len(self.plot_data.list_data()), len(self.plot.plots)))
            sys.stderr.write("{}\n".format(sum(len(self.plot_data.get_data(K)) for K in self.plot_data.list_data())))
            sys.stderr.flush()
=======
>>>>>>> 7a34d07f

    def _legend_visible_changed(self):
        if self.plot:
            if not self.legend_visible:
                self.plot.legend.visible = False
            else:
                self.plot.legend.visible = True
            self.plot.legend.tools.append(
                LegendTool(self.plot.legend, drag_button="right"))

    def __init__(self, link):
        super(TrackingView, self).__init__()
        self.t_init = time.time()
        self.time = deque([x * 1 / TRK_RATE for x in range(-NUM_POINTS, 0, 1)], maxlen=NUM_POINTS)
        self.CN0_lock = threading.Lock()
        self.CN0_dict = defaultdict(lambda: deque([0] * NUM_POINTS, maxlen=NUM_POINTS))
        self.CN0_age = defaultdict(lambda: -1)
        self.glo_fcn_dict = {}
        self.glo_slot_dict = {}
        self.n_channels = None
        self.plot_data = ArrayPlotData(t=[0.0])
        self.plot = Plot(self.plot_data, emphasized=True)
        self.plot.title = 'Tracking C/N0'
        self.plot.title_color = [0, 0, 0.43]
        self.ylim = self.plot.value_mapper.range
        self.ylim.low = SNR_THRESHOLD
        self.ylim.high = 60
        self.plot.value_range.bounds_func = lambda l, h, m, tb: (0, h * (1 + m))
        self.plot.value_axis.orientation = 'right'
        self.plot.value_axis.axis_line_visible = False
        self.plot.value_axis.title = 'dB-Hz'
        self.plot_data.set_data('t', self.time)
        self.plot.index_axis.title = 'seconds'
        self.plot.index_range.bounds_func = lambda l, h, m, tb: (h - 100, h)
        self.legend_visible = True
        self.plot.legend.visible = True
        self.plot.legend.align = 'll'
        self.plot.legend.line_spacing = 1
        self.plot.legend.font = 'monospace 8'
        self.plot.legend.draw_layer = 'overlay'
        self.plot.legend.tools.append(
            LegendTool(self.plot.legend, drag_button="right"))
        self.link = link
        self.link.add_callback(self.measurement_state_callback,
                               SBP_MSG_MEASUREMENT_STATE)
        self.link.add_callback(self.tracking_state_callback,
                               SBP_MSG_TRACKING_STATE)
        self.python_console_cmds = {'track': self}
        self.update_scheduled = False<|MERGE_RESOLUTION|>--- conflicted
+++ resolved
@@ -153,21 +153,12 @@
                     # so that they can both be retrieved when displaying the channel
                     if (s.mesid.sat > 90):
                         self.glo_fcn_dict[i] = s.mesid.sat - 100
-<<<<<<< HEAD
-                    else:
-                        self.glo_slot_dict[i] = s.mesid.sat
-                    sat = self.glo_fcn_dict.get(i, 0)
-                else:
-                    sat = s.mesid.sat
-                key = (s.mesid.code, sat, i)
-=======
                     sat = self.glo_fcn_dict.get(i, 0)
                     if (s.mesid.sat <= 90):
                         self.glo_slot_dict[sat] = s.mesid.sat
                 else:
                     sat = s.mesid.sat
                 key = (s.mesid.code, sat)
->>>>>>> 7a34d07f
                 codes_that_came.append(key)
                 if s.cn0 != 0:
                     self.CN0_dict[key].append(s.cn0 / 4.0)
@@ -196,13 +187,6 @@
             # each array can be plotted against host_time, t
             for i, s in enumerate(sbp_msg.states):
                 if code_is_glo(s.sid.code):
-<<<<<<< HEAD
-                    sat = s.fcn - GLO_FCN_OFFSET
-                    self.glo_slot_dict[i] = s.sid.sat
-                else:
-                    sat = s.sid.sat
-                key = (s.sid.code, sat, i)
-=======
                     if (s.sid.sat > 90):
                         sat = s.sid.sat - 100
                     else:
@@ -211,7 +195,6 @@
                 else:
                     sat = s.sid.sat
                 key = (s.sid.code, sat)
->>>>>>> 7a34d07f
                 codes_that_came.append(key)
                 if s.cn0 != 0:
                     self.CN0_dict[key].append(s.cn0 / 4.0)
@@ -246,19 +229,6 @@
             for each in list(self.plot.plots.keys()):
                 if each not in [str(a) for a in self.CN0_dict.keys()] and each != 't':
                     try:
-<<<<<<< HEAD
-                        sys.stderr.write("Deleting plot: {}\n".format(each))
-                        self.plot.delplot(each)
-                    except KeyError:
-                        sys.stderr.write("Key error while deleting plot: {}\n".format(each))
-                        # pass
-                    try:
-                        sys.stderr.write("Deleting plot data: {}\n".format(each))
-                        self.plot_data.del_data(each)
-                    except KeyError:
-                        sys.stderr.write("Key error while deleting plot data: {}\n".format(each))
-                        # pass
-=======
                         self.plot.delplot(each)
                     except KeyError:
                         pass
@@ -266,7 +236,6 @@
                         self.plot_data.del_data(each)
                     except KeyError:
                         pass
->>>>>>> 7a34d07f
             # add/remove plot as neccesary and build legend
             for k, cno_array in self.CN0_dict.items():
                 key = str(k)
@@ -285,12 +254,6 @@
                         self.plot.delplot(key)
             plots = dict(list(zip(plot_labels, plots)))
             self.plot.legend.plots = plots
-<<<<<<< HEAD
-            sys.stderr.write("{} {}\n".format(len(self.plot_data.list_data()), len(self.plot.plots)))
-            sys.stderr.write("{}\n".format(sum(len(self.plot_data.get_data(K)) for K in self.plot_data.list_data())))
-            sys.stderr.flush()
-=======
->>>>>>> 7a34d07f
 
     def _legend_visible_changed(self):
         if self.plot:
